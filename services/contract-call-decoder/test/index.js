import chai from "chai";
import chaiAsPromised from "chai-as-promised";
<<<<<<< HEAD
import dotenv from "dotenv";
import ContractCallDecoder from "../build/index.js";
import QmRFjbs2fEEQnAKaZzZKqWArJTta76GaWsD4PRbHuoY41S from "./QmRFjbs2fEEQnAKaZzZKqWArJTta76GaWsD4PRbHuoY41S.js";
dotenv.config();
=======
import ContractCallDecoder from "../build/index.js";
import metadata from "./metadata.js";
>>>>>>> e21f7004

chai.use(chaiAsPromised);

describe("Contract Call Decoder", function () {
  const simpleDecoder = new ContractCallDecoder();

  it("should extract the IPFS hash from the bytecode", async () => {
    const byteCode =
      "0x608060405234801561001057600080fd5b506004361061004c5760003560e01c80637bd703e81461005157806390b98a11146100a957806396e4ee3d1461010f578063f8b2cb4f1461015b575b600080fd5b6100936004803603602081101561006757600080fd5b81019080803573ffffffffffffffffffffffffffffffffffffffff1690602001909291905050506101b3565b6040518082815260200191505060405180910390f35b6100f5600480360360408110156100bf57600080fd5b81019080803573ffffffffffffffffffffffffffffffffffffffff169060200190929190803590602001909291905050506101cf565b604051808215151515815260200191505060405180910390f35b6101456004803603604081101561012557600080fd5b810190808035906020019092919080359060200190929190505050610328565b6040518082815260200191505060405180910390f35b61019d6004803603602081101561017157600080fd5b81019080803573ffffffffffffffffffffffffffffffffffffffff169060200190929190505050610335565b6040518082815260200191505060405180910390f35b60006101c86101c183610335565b6002610328565b9050919050565b6000816000803373ffffffffffffffffffffffffffffffffffffffff1673ffffffffffffffffffffffffffffffffffffffff1681526020019081526020016000205410156102205760009050610322565b816000803373ffffffffffffffffffffffffffffffffffffffff1673ffffffffffffffffffffffffffffffffffffffff16815260200190815260200160002060008282540392505081905550816000808573ffffffffffffffffffffffffffffffffffffffff1673ffffffffffffffffffffffffffffffffffffffff168152602001908152602001600020600082825401925050819055508273ffffffffffffffffffffffffffffffffffffffff163373ffffffffffffffffffffffffffffffffffffffff167fddf252ad1be2c89b69c2b068fc378daa952ba7f163c4a11628f55a4df523b3ef846040518082815260200191505060405180910390a3600190505b92915050565b6000818302905092915050565b60008060008373ffffffffffffffffffffffffffffffffffffffff1673ffffffffffffffffffffffffffffffffffffffff16815260200190815260200160002054905091905056fea2646970667358221220711ac087831068bd33b58ebff95a8cdb23734e3a7a5c3c30fdb0d01e2b73c1ae64736f6c63430006020033";
    const expectedIpfsHash = "QmVxASRDQqUpxSvipxzHmnN2CqXjXvEDKGUTJn7ss9ioM7";
    const resultedIpfsHash = await ContractCallDecoder.decodeMetadataHash(
      byteCode
    );
    chai.expect(resultedIpfsHash).to.equal(expectedIpfsHash);
  });

<<<<<<< HEAD
  it("should fetch the metadata file from IPFS", async () => {
    const metadataHash = "QmRFjbs2fEEQnAKaZzZKqWArJTta76GaWsD4PRbHuoY41S";
    const expectedOutput = QmRFjbs2fEEQnAKaZzZKqWArJTta76GaWsD4PRbHuoY41S;
    const decoder = new ContractCallDecoder();
    const metadata = await decoder.fetchMetadataWithHash(metadataHash);
    chai.expect(expectedOutput).to.deep.equal(metadata);
  });

  it("should fail to fetch incorrect metadata hash from IPFS", async () => {
    const metadataHash = "abcdef";
    const decoder = new ContractCallDecoder();
    return chai
      .expect(decoder.fetchMetadataWithHash(metadataHash))
      .be.rejectedWith(Error);
  });

  it("should timeout to fetch non-existent hash from IPFS in 5sec", async () => {
    const metadataHash = "QmRFjbs2fEEQnAKaZzZKqWArJTta76GaWsD4PRbHuoY4as";
    const decoder = new ContractCallDecoder(undefined, undefined, 5000);
    return chai
      .expect(decoder.fetchMetadataWithHash(metadataHash))
      .be.rejectedWith(Error);
  }).timeout(10000);
=======
  describe("mint(address,uint256) function", () => {
    let inputData, output;
    this.beforeAll(async () => {
      inputData =
        "0x40c10f19000000000000000000000000aa6042aa65eb93c6439cdaebc27b3bd09c5dfe940000000000000000000000000000000000000000000000000de0b6b3a7640000";
      output = await simpleDecoder.decodeDocumentation(
        inputData,
        metadata.output
      );
    });

    // Tests
    it("should generate a parsed and replaced userdoc NatSpec", () => {
      const expectedUserdocMsg =
        "Creates 1000000000000000000 token to 0xAA6042aa65eb93C6439cDaeBC27B3bd09c5DFe94. Must only be called by the owner (MasterChef).";
      chai.expect(output.userdoc.notice).to.equal(expectedUserdocMsg);
    });

    it("should return an undefined devdoc if the function is not in devdoc", () => {
      const expectedDevdoc = undefined;
      chai.expect(output.devdoc).to.equal(expectedDevdoc);
    });

    it("should extract function name correctly", () => {
      const expectedName = "mint";
      chai.expect(output.functionName).to.equal(expectedName);
    });

    it("should extract parameters correctly", () => {
      const expectedParams = [
        {
          name: "_to",
          type: "address",
          value: "0xAA6042aa65eb93C6439cDaeBC27B3bd09c5DFe94",
        },
        { name: "_amount", type: "uint256", value: "1000000000000000000" },
      ];
      chai.expect(output.params).to.deep.equal(expectedParams);
    });
  });

  describe("approve(address,uint256) function", () => {
    let inputData, output;

    this.beforeAll(async () => {
      inputData =
        "0x095ea7b3000000000000000000000000a3176119b2166b021fc2eb5f47b86a8ac641dc90ffffffffffffffffffffffffffffffffffffffffffffffffffffffffffffffff";
      output = await simpleDecoder.decodeDocumentation(
        inputData,
        metadata.output
      );
    });

    // Tests
    it("should generate a parsed and replaced devdoc NatSpec for approve function", () => {
      const expectedDevdocMsg =
        "See {IERC20-approve}. Requirements: - 0xA3176119b2166b021fc2eb5f47b86A8Ac641dC90 cannot be the zero address.";
      chai.expect(output.devdoc.details).to.equal(expectedDevdocMsg);
    });

    it("should return an undefined userdoc if the function is not in userdoc", () => {
      const expectedUserdoc = undefined;
      chai.expect(output.userdoc).to.equal(expectedUserdoc);
    });

    it("should extract function name correctly", () => {
      const expectedName = "approve";
      chai.expect(output.functionName).to.equal(expectedName);
    });

    it("should extract parameters correctly", () => {
      const expectedParams = [
        {
          name: "spender",
          type: "address",
          value: "0xA3176119b2166b021fc2eb5f47b86A8Ac641dC90",
        },
        {
          name: "amount",
          type: "uint256",
          value:
            "115792089237316195423570985008687907853269984665640564039457584007913129639935",
        },
      ];
      chai.expect(output.params).to.deep.equal(expectedParams);
    });
  });
>>>>>>> e21f7004
});<|MERGE_RESOLUTION|>--- conflicted
+++ resolved
@@ -1,14 +1,10 @@
 import chai from "chai";
 import chaiAsPromised from "chai-as-promised";
-<<<<<<< HEAD
 import dotenv from "dotenv";
 import ContractCallDecoder from "../build/index.js";
+import metadata from "./metadata.js";
 import QmRFjbs2fEEQnAKaZzZKqWArJTta76GaWsD4PRbHuoY41S from "./QmRFjbs2fEEQnAKaZzZKqWArJTta76GaWsD4PRbHuoY41S.js";
 dotenv.config();
-=======
-import ContractCallDecoder from "../build/index.js";
-import metadata from "./metadata.js";
->>>>>>> e21f7004
 
 chai.use(chaiAsPromised);
 
@@ -25,31 +21,34 @@
     chai.expect(resultedIpfsHash).to.equal(expectedIpfsHash);
   });
 
-<<<<<<< HEAD
-  it("should fetch the metadata file from IPFS", async () => {
-    const metadataHash = "QmRFjbs2fEEQnAKaZzZKqWArJTta76GaWsD4PRbHuoY41S";
-    const expectedOutput = QmRFjbs2fEEQnAKaZzZKqWArJTta76GaWsD4PRbHuoY41S;
-    const decoder = new ContractCallDecoder();
-    const metadata = await decoder.fetchMetadataWithHash(metadataHash);
-    chai.expect(expectedOutput).to.deep.equal(metadata);
+  describe("Fetching from IPFS", () => {
+    it("should fetch the metadata file from IPFS", async () => {
+      const metadataHash = "QmRFjbs2fEEQnAKaZzZKqWArJTta76GaWsD4PRbHuoY41S";
+      const expectedOutput = QmRFjbs2fEEQnAKaZzZKqWArJTta76GaWsD4PRbHuoY41S;
+      const metadata = await simpleDecoder.fetchMetadataWithHash(metadataHash);
+      chai.expect(expectedOutput).to.deep.equal(metadata);
+    }).timeout(5000);
+
+    it("should fail to fetch incorrect metadata hash from IPFS", async () => {
+      const metadataHash = "abcdef";
+      return chai
+        .expect(simpleDecoder.fetchMetadataWithHash(metadataHash))
+        .be.rejectedWith(Error);
+    });
+
+    it("should timeout to fetch non-existent hash from IPFS in 5sec", async () => {
+      const metadataHash = "QmRFjbs2fEEQnAKaZzZKqWArJTta76GaWsD4PRbHuoY4as";
+      const timeoutDecoder = new ContractCallDecoder(
+        undefined,
+        undefined,
+        5000
+      );
+      return chai
+        .expect(timeoutDecoder.fetchMetadataWithHash(metadataHash))
+        .be.rejectedWith(Error);
+    }).timeout(10000);
   });
 
-  it("should fail to fetch incorrect metadata hash from IPFS", async () => {
-    const metadataHash = "abcdef";
-    const decoder = new ContractCallDecoder();
-    return chai
-      .expect(decoder.fetchMetadataWithHash(metadataHash))
-      .be.rejectedWith(Error);
-  });
-
-  it("should timeout to fetch non-existent hash from IPFS in 5sec", async () => {
-    const metadataHash = "QmRFjbs2fEEQnAKaZzZKqWArJTta76GaWsD4PRbHuoY4as";
-    const decoder = new ContractCallDecoder(undefined, undefined, 5000);
-    return chai
-      .expect(decoder.fetchMetadataWithHash(metadataHash))
-      .be.rejectedWith(Error);
-  }).timeout(10000);
-=======
   describe("mint(address,uint256) function", () => {
     let inputData, output;
     this.beforeAll(async () => {
@@ -137,5 +136,4 @@
       chai.expect(output.params).to.deep.equal(expectedParams);
     });
   });
->>>>>>> e21f7004
 });